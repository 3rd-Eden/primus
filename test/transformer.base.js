--- conflicted
+++ resolved
@@ -483,13 +483,7 @@
         socket.on('end', done);
       });
 
-<<<<<<< HEAD
       it('should reset the reconnect details after a succesful reconnect', function (done) {
-=======
-      it('should reset the reconnect details after a successful reconnect', function (done) {
-        this.timeout(5000);
-
->>>>>>> 822c7d3c
         var socket = new Socket(server.addr, {
           reconnect: { min: 100, max: 1000 }
         });
