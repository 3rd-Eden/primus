'use strict';

/**
 * Minimum viable Engine.IO server for Node.js that works through the primus
 * interface.
 *
 * @runat server
 * @api private
 */
module.exports = function server() {
  var Engine = require('engine.io').Server
    , Spark = this.Spark;

  var service = this.service = new Engine();

  //
  // We've received a new connection, create a new Spark. The Spark will
  // automatically announce it self as a new connection once it's created (after
  // the next tick).
  //
  this.service.on('connection', function connection(socket) {
    var spark = new Spark(
        socket.request.headers                      // HTTP request headers.
      , socket.request.primus                       // IP Address location.
      , socket.request.query                        // Optional query string.
      , socket.id                                   // Unique connection id.
      , socket.request                              // Reference to the HTTP req.
    );

    spark.on('outgoing::end', function end() {
      if (socket) socket.close();
    }).on('outgoing::data', function write(data) {
      socket.write(data);
    });

<<<<<<< HEAD
    socket.on('error', spark.emits('error'));
    socket.on('data', spark.emits('data'));
    socket.on('close', spark.emits('end', function parser(next) {
=======
    socket.on('error', spark.emits('incoming::error'));
    socket.on('data', spark.emits('incoming::data'));
    socket.on('close', spark.emits('incoming::end', function parser() {
>>>>>>> 0616d35e
      socket.removeAllListeners();
      socket = null;
      next();
    }));
  });

  //
  // Listen to upgrade requests.
  //
  this.on('upgrade', function upgrade(req, socket, head) {
    this.service.handleUpgrade(req, socket, head);
  }).on('request', function request(req, res) {
    //
    // Engine.IO closes the handshake socket before we receive a `connection`
    // event. And as the socket is already answered it can be undefined.
    //
    req.primus = {
      remoteAddress: req.socket.remoteAddress,
      remotePort: req.socket.remotePort
    };

    this.service.handleRequest(req, res);
  }).once('close', function close() {
    service.close();
    if (service.ws) service.ws.close();
  });
};<|MERGE_RESOLUTION|>--- conflicted
+++ resolved
@@ -33,15 +33,9 @@
       socket.write(data);
     });
 
-<<<<<<< HEAD
-    socket.on('error', spark.emits('error'));
-    socket.on('data', spark.emits('data'));
-    socket.on('close', spark.emits('end', function parser(next) {
-=======
     socket.on('error', spark.emits('incoming::error'));
     socket.on('data', spark.emits('incoming::data'));
-    socket.on('close', spark.emits('incoming::end', function parser() {
->>>>>>> 0616d35e
+    socket.on('close', spark.emits('incoming::end', function parser(next) {
       socket.removeAllListeners();
       socket = null;
       next();
