'use strict';

var http = require('http')
  , parse = require('url').parse;

/**
 * Minimum viable WebSocket server for Node.js that works through the Primus
 * interface.
 *
 * @runat server
 * @api private
 */
module.exports = function server() {
  var WebSocketServer = require('ws').Server
    , logger = this.logger
    , Spark = this.Spark;

  var service = this.service = new WebSocketServer({
    perMessageDeflate: !!this.primus.options.perMessageDeflate,
    clientTracking: false,
    noServer: true
  });

  /**
   * Noop! Pointless, empty function that will actually be really useful.
   *
   * @param {Error} err We failed at something.
   * @api private
   */
  function noop(err) {
    if (err) logger.error(err);
  }

  //
  // Listen to upgrade requests.
  //
  this.on('upgrade', function upgrade(req, socket, head) {
    this.service.handleUpgrade(req, socket, head, function create(socket) {
      var spark = new Spark(
          socket.upgradeReq.headers               // HTTP request headers.
        , socket.upgradeReq                       // IP address location.
        , parse(socket.upgradeReq.url).query      // Optional query string.
        , null                                    // We don't have an unique id.
        , socket.upgradeReq                       // Reference to the HTTP req.
      );

      spark.on('outgoing::end', function end() {
        if (socket) socket.close();
      }).on('outgoing::data', function write(data) {
        if (socket.readyState !== socket.OPEN) return;
        if ('string' === typeof data) return socket.send(data, noop);

        socket.send(data, { binary: true }, noop);
      });

      // 'ws' supports protocol-level ping. Reset the heartbeat.
      socket.on('ping', spark.heartbeat.bind(spark));
<<<<<<< HEAD
      socket.on('message', spark.emits('data'));
      socket.on('error', spark.emits('error'));
      socket.on('close', spark.emits('end', function parser(next) {
=======
      socket.on('message', spark.emits('incoming::data'));
      socket.on('error', spark.emits('incoming::error'));
      socket.on('close', spark.emits('incoming::end', function parser() {
>>>>>>> 0616d35e
        socket.removeAllListeners();
        socket = null;
        next();
      }));
    });
  });

  //
  // Listen to non-upgrade requests.
  //
  this.on('request', function request(req, res) {
    res.writeHead(426, { 'content-type': 'text/plain' });
    res.end(http.STATUS_CODES[426]);
  });

  this.on('close', function close() {
    service.close();
  });
};<|MERGE_RESOLUTION|>--- conflicted
+++ resolved
@@ -55,15 +55,9 @@
 
       // 'ws' supports protocol-level ping. Reset the heartbeat.
       socket.on('ping', spark.heartbeat.bind(spark));
-<<<<<<< HEAD
-      socket.on('message', spark.emits('data'));
-      socket.on('error', spark.emits('error'));
-      socket.on('close', spark.emits('end', function parser(next) {
-=======
       socket.on('message', spark.emits('incoming::data'));
       socket.on('error', spark.emits('incoming::error'));
-      socket.on('close', spark.emits('incoming::end', function parser() {
->>>>>>> 0616d35e
+      socket.on('close', spark.emits('incoming::end', function parser(next) {
         socket.removeAllListeners();
         socket = null;
         next();
